--- conflicted
+++ resolved
@@ -55,45 +55,16 @@
         _state: Option<State<StateDB>>,
     ) -> Result<(), Error>
     {
-<<<<<<< HEAD
         let difficulty = header.difficulty().clone();
         let calc_difficulty = self
             .difficulty_calc
-            .calculate_difficulty_v1(Some(parent_header), grant_parent_header);
+            .calculate_difficulty_v1(parent_header, grant_parent_header);
         if difficulty != calc_difficulty {
             Err(BlockError::InvalidDifficulty(Mismatch {
                 expected: calc_difficulty,
                 found: difficulty,
             })
             .into())
-=======
-        // Disable parent existence check for poc
-        if parent_header.is_none() {
-            return Ok(());
-        }
-        let parent_header = parent_header.expect("Parent block header unwrap tested before.");
-        let difficulty = *header.difficulty();
-        let parent_difficulty = *parent_header.difficulty();
-        if parent_header.number() == 0u64 {
-            if difficulty != parent_difficulty {
-                return Err(BlockError::InvalidDifficulty(Mismatch {
-                    expected: parent_difficulty,
-                    found: difficulty,
-                })
-                .into());
-            } else {
-                return Ok(());
-            }
-        }
-
-        if grant_parent_header.is_none() {
-            // Disable parent existence check for poc
-            // panic!(
-            //     "non-1st block must have grant parent. block num: {}",
-            //     header.number()
-            // );
-            Ok(())
->>>>>>> f6effca5
         } else {
             Ok(())
         }
